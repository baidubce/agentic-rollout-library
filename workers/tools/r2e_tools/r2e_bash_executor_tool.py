#!/usr/bin/env python3
"""
R2E Bash Executor tool converted to official tool implementation.
Supports both local execution and remote K8s pod execution.
Based on the original R2E execute_bash.py.
"""

import subprocess
import logging
from typing import Any, Dict

# Optional K8s support
try:
    from kodo import KubernetesManager
    K8S_AVAILABLE = True
except ImportError:
    KubernetesManager = None
    K8S_AVAILABLE = False

from ...core.base_tool import AgenticBaseTool
from ...core.tool_schemas import OpenAIFunctionToolSchema, ToolResult, create_openai_tool_schema

logger = logging.getLogger(__name__)


class R2EBashExecutorTool(AgenticBaseTool):
    """R2E-style bash executor tool."""
    
    # Commands that are blocked for security reasons (from R2E)
    R2E_BLOCKED_COMMANDS = ["git", "ipython", "jupyter", "nohup"]
    
    def __init__(self, config: Dict = None):
        """Initialize R2E bash executor tool."""
        # Set execution mode and K8s config FIRST, before calling super().__init__
        config = config or {}
        self.execution_mode = config.get("execution_mode", "local")
        self.pod_name = config.get("pod_name")
        self.namespace = config.get("namespace", "default")
        self.kubeconfig_path = config.get("kubeconfig_path", None)
        self.working_dir = config.get("working_dir", "/testbed")  # R2E default working directory
        
        # Validate K8s configuration if needed
        if self.execution_mode == "k8s":
            if not K8S_AVAILABLE:
                raise ImportError("kodo library is required for K8s execution mode. Please install it from https://github.com/baidubce/kodo.git")
            if not self.pod_name:
                raise ValueError("pod_name is required when execution_mode is 'k8s'")
        
        super().__init__(config)
        
        # R2E-specific settings
        self.blocked_commands = set(
            self.config.get("blocked_commands", self.R2E_BLOCKED_COMMANDS)
        )
        self.timeout = self.config.get("timeout", 30)  # 30 second default timeout
        self.k8s_manager = None
    
    def get_description(self) -> str:
        """Override to provide custom description for R2E bash executor."""
        # Check if we want to use custom R2E-style description
        if self.config.get("use_custom_description", False):
            return """–– BEGIN FUNCTION: execute_bash ––
Description:
Execute a bash command in the terminal.

Behavior notes:
  •    If a command may run indefinitely (long-running), consider running it in the background
  •    Command returns exit code -1 if process is still running
  •    Send command="ctrl+c" to interrupt the running process
  •    If the command times out, it will be interrupted (SIGINT)

Parameters:
  1.    cmd (string, required)
The bash command (and optional arguments) to execute.

–– END FUNCTION ––"""
        
        # Default: return JSON schema
        return super().get_description()
    
    def get_openai_tool_schema(self) -> OpenAIFunctionToolSchema:
        """Return OpenAI tool schema for R2E bash executor."""
        execution_context = f" (executing in {self.execution_mode} mode)" if self.execution_mode != "local" else ""
        
        return create_openai_tool_schema(
            name="r2e_bash_executor",
            description=f"Execute a bash command in the terminal{execution_context}. R2E-style tool with security restrictions.",
            parameters={
                "cmd": {
                    "type": "string",
                    "description": "The bash command to execute. For example: 'python my_script.py'"
                }
            },
            required=["cmd"]
        )
    
    async def execute_tool(self, instance_id: str, parameters: Dict[str, Any], **kwargs) -> ToolResult:
        """Execute bash command."""
        try:
<<<<<<< HEAD
            # Support both 'command' and 'cmd' parameter names for backward compatibility
            if "command" in parameters:
                command = parameters["command"].strip()
            elif "cmd" in parameters:
                command = parameters["cmd"].strip()
            else:
                return ToolResult(
                    success=False,
                    error="Missing required parameter. Please provide either 'command' or 'cmd' parameter."
                )
=======
            command = parameters["cmd"].strip()
>>>>>>> 74d4d377
            
            # Security check (R2E-style)
            first_token = command.split()[0] if command.strip() else ""
            if first_token in self.blocked_commands:
                return ToolResult(
                    success=False,
                    error=f"Bash command '{first_token}' is not allowed. Please use a different command or tool."
                )
            
            # Execute command based on execution mode
            if self.execution_mode == "k8s":
                result = await self._run_k8s_command(command)
            else:
                result = await self._run_local_command(command)
            
            # Format output R2E-style
            output_parts = []
            output_parts.append("[STDOUT]")
            output_parts.append(result["stdout"].strip())
            output_parts.append("")
            output_parts.append("[STDERR]")
            output_parts.append(result["stderr"].strip())
            
            formatted_output = "\n".join(output_parts)
            
            if result["return_code"] != 0:
                # Create detailed error message based on exit code
                exit_code = result["return_code"]
                error_msg = f"Command failed with exit code {exit_code}"
                
                # Add common exit code explanations
                if exit_code == 127:
                    error_msg += " (Command not found)"
                    error_msg += "\nThis usually means:"
                    error_msg += "\n- The command/program doesn't exist"
                    error_msg += "\n- The command is not in PATH"
                    error_msg += "\n- For 'python', try 'python3' instead"
                elif exit_code == 126:
                    error_msg += " (Permission denied - cannot execute)"
                elif exit_code == 1:
                    error_msg += " (General error)"
                elif exit_code == 2:
                    error_msg += " (Misuse of shell command)"
                
                if result["stderr"]:
                    error_msg += f"\n\nSTDERR: {result['stderr']}"
                
                # Add stdout if available (sometimes errors appear in stdout)
                if result["stdout"]:
                    error_msg += f"\n\nSTDOUT: {result['stdout']}"
                
                return ToolResult(
                    success=False,
                    error=error_msg,
                    result={
                        "output": formatted_output,
                        "return_code": result["return_code"],
                        "command": command
                    }
                )
            else:
                return ToolResult(
                    success=True,
                    result={
                        "output": formatted_output,
                        "return_code": result["return_code"],
                        "command": command
                    }
                )
                
        except Exception as e:
            logger.error(f"R2E bash execution failed: {e}", exc_info=True)
            return ToolResult(
                success=False, 
                error=f"Tool execution error: {str(e)}\nCommand: {parameters.get('command', parameters.get('cmd', 'N/A'))}",
                result={
                    "error_type": type(e).__name__,
                    "error_details": str(e)
                }
            )
    
    async def _run_local_command(self, command: str) -> Dict[str, Any]:
        """Run bash command locally (R2E-style)."""
        try:
            # For local execution, prepend cd to working directory
            full_command = f"cd {self.working_dir} && {command}"
            
            # Try to use the new parameters (Python 3.7+)
            try:
                result = subprocess.run(
                    full_command,
                    shell=True,
                    capture_output=True,
                    text=True,
                    timeout=self.timeout
                )
            except TypeError:
                # Fallback for Python 3.5 and 3.6
                result = subprocess.run(
                    full_command,
                    shell=True,
                    stdout=subprocess.PIPE,
                    stderr=subprocess.PIPE,
                    universal_newlines=True,
                    timeout=self.timeout
                )
            
            return {
                "stdout": result.stdout or "",
                "stderr": result.stderr or "",
                "return_code": result.returncode
            }
                
        except subprocess.TimeoutExpired:
            return {
                "stdout": "",
                "stderr": f"Command timed out after {self.timeout} seconds",
                "return_code": -1
            }
        except Exception as e:
            return {
                "stdout": "",
                "stderr": f"Execution error: {str(e)}",
                "return_code": -1
            }
    
    def _get_k8s_manager(self):
        """Get or create K8s manager instance."""
        if self.k8s_manager is None:
            self.k8s_manager = KubernetesManager(
                namespace=self.namespace,
                kubeconfig_path=self.kubeconfig_path
            )
        return self.k8s_manager

    async def _run_k8s_command(self, command: str) -> Dict[str, Any]:
        """Run bash command in K8s pod."""
        try:
            k8s_mgr = self._get_k8s_manager()
            
            # Prepend cd to working directory and properly handle timeout
            # Format: cd {working_dir} && timeout {timeout} {command}
            # This ensures we're always in the right directory and have timeout protection
            full_command = f"cd {self.working_dir} && timeout {self.timeout} {command}"
            
            logger.info(f"Executing command in K8s pod {self.pod_name}: {full_command}")
            
            # Execute command in pod using kodo API
            output, exit_code = k8s_mgr.execute_command(self.pod_name, full_command)
            
            # Log raw output for debugging
            logger.debug(f"Raw K8s output: {output}")
            logger.debug(f"Raw K8s exit code: {exit_code}")
            
            # Convert exit_code to int if it's a string
            if isinstance(exit_code, str):
                # Handle "Error: Exit code X" format
                if "Exit code" in exit_code:
                    try:
                        # Extract number from "Error: Exit code 2"
                        exit_code_int = int(exit_code.split("Exit code")[-1].strip())
                    except:
                        exit_code_int = -1
                elif exit_code.isdigit():
                    exit_code_int = int(exit_code)
                else:
                    exit_code_int = -1
            else:
                exit_code_int = exit_code
            
            # Check if output contains error information
            stderr_output = ""
            if exit_code_int != 0 and output:
                # Sometimes errors are mixed in stdout when using kubectl exec
                stderr_output = output if "error" in output.lower() or "exception" in output.lower() else ""
            
            return {
                "stdout": output,
                "stderr": stderr_output,
                "return_code": exit_code_int
            }
            
        except Exception as e:
            logger.error(f"K8s command execution failed for pod {self.pod_name}: {e}", exc_info=True)
            error_details = f"K8s execution error: {str(e)}\nPod: {self.pod_name}\nNamespace: {self.namespace}\nCommand: {command}"
            return {
                "stdout": "",
                "stderr": error_details,
                "return_code": -1
            }
    
    def get_execution_info(self) -> Dict[str, Any]:
        """Get information about the execution environment."""
        info = {
            "execution_mode": self.execution_mode,
            "timeout": self.timeout,
            "blocked_commands": list(self.blocked_commands),
            "tool_style": "R2E"
        }
        
        if self.execution_mode == "k8s":
            info.update({
                "pod_name": self.pod_name,
                "namespace": self.namespace,
                "kubeconfig_path": self.kubeconfig_path or "default"
            })
        
        return info<|MERGE_RESOLUTION|>--- conflicted
+++ resolved
@@ -97,7 +97,6 @@
     async def execute_tool(self, instance_id: str, parameters: Dict[str, Any], **kwargs) -> ToolResult:
         """Execute bash command."""
         try:
-<<<<<<< HEAD
             # Support both 'command' and 'cmd' parameter names for backward compatibility
             if "command" in parameters:
                 command = parameters["command"].strip()
@@ -108,9 +107,6 @@
                     success=False,
                     error="Missing required parameter. Please provide either 'command' or 'cmd' parameter."
                 )
-=======
-            command = parameters["cmd"].strip()
->>>>>>> 74d4d377
             
             # Security check (R2E-style)
             first_token = command.split()[0] if command.strip() else ""
